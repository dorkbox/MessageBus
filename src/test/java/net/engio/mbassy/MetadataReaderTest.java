package net.engio.mbassy;

<<<<<<< HEAD
=======
import static net.engio.mbassy.listener.MessageListener.ForMessage;

>>>>>>> 7f48f9ee
import java.io.BufferedReader;
import java.util.Arrays;
import java.util.HashMap;
import java.util.LinkedList;
import java.util.List;
import java.util.Map;

<<<<<<< HEAD
import net.engio.mbassy.annotations.Handler;
import net.engio.mbassy.common.AssertSupport;
import net.engio.mbassy.listener.MessageHandler;
import net.engio.mbassy.listener.MessageListener;
import net.engio.mbassy.listener.MetadataReader;
=======
import net.engio.mbassy.common.AssertSupport;
import net.engio.mbassy.common.IPredicate;
import net.engio.mbassy.listener.Enveloped;
import net.engio.mbassy.listener.Handler;
import net.engio.mbassy.listener.MessageHandler;
import net.engio.mbassy.listener.MessageListener;
import net.engio.mbassy.listener.MetadataReader;
import net.engio.mbassy.subscription.MessageEnvelope;
>>>>>>> 7f48f9ee

import org.junit.Test;

/**
 *
 * @author bennidi
 *         Date: 12/16/12
 */
public class MetadataReaderTest extends AssertSupport {

    private MetadataReader reader = new MetadataReader();

    @Test
    public void testListenerWithoutInheritance() {
<<<<<<< HEAD
        MessageListener listener = this.reader.getMessageListener(MessageListener1.class);
=======
        MessageListener<MessageListener1> listener = this.reader.getMessageListener(MessageListener1.class);
>>>>>>> 7f48f9ee
        ListenerValidator validator = new ListenerValidator()
                .expectHandlers(2, String.class)
                .expectHandlers(2, Object.class)
                .expectHandlers(1, BufferedReader.class);
        validator.check(listener);
    }

    /*
    public void testInterfaced() {
        MessageListener listener = reader.getMessageListener(InterfacedListener.class);
        ListenerValidator validator = new ListenerValidator()
                .expectHandlers(1, Object.class);
        validator.check(listener);
    }  WIP */


    @Test
    public void testListenerWithInheritance() {
<<<<<<< HEAD
        MessageListener listener = this.reader.getMessageListener(MessageListener2.class);
=======
        MessageListener<MessageListener2> listener = this.reader.getMessageListener(MessageListener2.class);
>>>>>>> 7f48f9ee
        ListenerValidator validator = new ListenerValidator()
                .expectHandlers(2, String.class)
                .expectHandlers(2, Object.class)
                .expectHandlers(1, BufferedReader.class);
        validator.check(listener);
    }

    @Test
    public void testListenerWithInheritanceOverriding() {
<<<<<<< HEAD
        MessageListener listener = this.reader.getMessageListener(MessageListener3.class);
=======
        MessageListener<MessageListener3> listener = this.reader.getMessageListener(MessageListener3.class);
>>>>>>> 7f48f9ee

        ListenerValidator validator = new ListenerValidator()
                .expectHandlers(0, String.class)
                .expectHandlers(2, Object.class)
                .expectHandlers(0, BufferedReader.class);
        validator.check(listener);
    }

<<<<<<< HEAD
    public static class NClasses {
        final Class<?>[] messageTypes;

        public NClasses(Class<?> nClass) {
            this.messageTypes = new Class<?>[] {nClass};
        }

        public NClasses(Class<?>... messageTypes) {
            this.messageTypes = messageTypes;
        }
=======
    @Test
    public void testEnveloped() {
        MessageListener<EnvelopedListener> listener = this.reader.getMessageListener(EnvelopedListener.class);
        ListenerValidator validator = new ListenerValidator()
                .expectHandlers(1, String.class)
                .expectHandlers(2, Integer.class)
                .expectHandlers(2, Long.class)
                .expectHandlers(1, Double.class)
                .expectHandlers(1, Number.class)
                .expectHandlers(0, List.class);
        validator.check(listener);
    }

    @Test
    public void testEnvelopedSubclass() {
        MessageListener<EnvelopedListenerSubclass> listener = this.reader.getMessageListener(EnvelopedListenerSubclass.class);
        ListenerValidator validator = new ListenerValidator()
                .expectHandlers(1, String.class)
                .expectHandlers(2, Integer.class)
                .expectHandlers(1, Long.class)
                .expectHandlers(0, Double.class)
                .expectHandlers(0, Number.class);
        validator.check(listener);
    }
>>>>>>> 7f48f9ee

        @Override
        public int hashCode() {
            final int prime = 31;
            int result = 1;
            result = prime * result + Arrays.hashCode(this.messageTypes);
            return result;
        }

        @Override
        public boolean equals(Object obj) {
            if (this == obj) {
                return true;
            }
            if (obj == null) {
                return false;
            }
            if (getClass() != obj.getClass()) {
                return false;
            }
            NClasses other = (NClasses) obj;
            if (!Arrays.equals(this.messageTypes, other.messageTypes)) {
                return false;
            }
            return true;
        }
    }

    private class ListenerValidator {
        private Map<NClasses, Integer> handlers = new HashMap<NClasses, Integer>();

        public ListenerValidator expectHandlers(Integer count, Class<?> requiredMessageType) {
            NClasses nClasses = new NClasses(requiredMessageType);

<<<<<<< HEAD
            this.handlers.put(nClasses, count);
            return this;
        }

        public ListenerValidator expectHandlers(Integer count, Class<?>... messageTypes) {
            NClasses nClasses = new NClasses(messageTypes);

            this.handlers.put(nClasses, count);
=======
        public ListenerValidator expectHandlers(Integer count, Class<?> messageType){
            this.handlers.put(messageType, count);
>>>>>>> 7f48f9ee
            return this;
        }

        public void check(MessageListener listener){
<<<<<<< HEAD
            for (Map.Entry<NClasses, Integer> expectedHandler: this.handlers.entrySet()) {
                NClasses key = expectedHandler.getKey();
                List<MessageHandler> handlers2 = getHandlers(listener, key.messageTypes);

                if (expectedHandler.getValue() > 0){
                    assertTrue(!handlers2.isEmpty());
                }
                else{
                    assertFalse(!handlers2.isEmpty());
                }
                assertEquals(expectedHandler.getValue(), handlers2.size());
=======
            for(Map.Entry<Class<?>, Integer> expectedHandler: this.handlers.entrySet()){
                Class<?> key = expectedHandler.getKey();

                if(expectedHandler.getValue() > 0){
                    assertTrue(!getHandlers(listener, ForMessage(key)).isEmpty());
                }
                else{
                    assertFalse(!getHandlers(listener, ForMessage(key)).isEmpty());
                }
                assertEquals(expectedHandler.getValue(), getHandlers(listener, ForMessage(key)).size());
>>>>>>> 7f48f9ee
            }
        }

        // for testing
        public List<MessageHandler> getHandlers(MessageListener listener, Class<?>... messageTypes) {
            List<MessageHandler> matching = new LinkedList<MessageHandler>();
            for (MessageHandler handler : listener.getHandlers()) {
                if (handler.handlesMessage(messageTypes)) {
                    matching.add(handler);
                }
            }
            return matching;
        }
    }

    public List<MessageHandler> getHandlers(MessageListener<MessageHandler> listener, IPredicate<MessageHandler> filter) {
        List<MessageHandler> matching = new LinkedList<MessageHandler>();
        for (MessageHandler handler : listener.getHandlers()) {
            if (filter.apply(handler)) {
                matching.add(handler);
            }
        }
        return matching;
    }

    // a simple event listener
    @SuppressWarnings("unused")
    public class MessageListener1 {

        @Handler(rejectSubtypes = true)
        public void handleObject(Object o) {

        }

        @Handler
        public void handleAny(Object o) {

        }


        @Handler
        public void handleString(String s) {

        }
    }

    // the same handlers as its super class
    public class MessageListener2 extends MessageListener1 {

        // redefine handler implementation (not configuration)
        @Override
        public void handleString(String s) {

        }
    }

    public class MessageListener3 extends MessageListener2 {

        // narrow the handler
        @Override
        @Handler(rejectSubtypes = true)
        public void handleAny(Object o) {

        }

        @Override
        @Handler(enabled = false)
        public void handleString(String s) {

        }
    }




    @Test
    public void testMultipleSignatureListenerWithoutInheritance() {
        MessageListener listener = this.reader.getMessageListener(MultiMessageListener1.class);
        ListenerValidator validator = new ListenerValidator()
                .expectHandlers(7, String.class)
                .expectHandlers(9, String.class, String.class)
                .expectHandlers(9, String.class, String.class, String.class)
                .expectHandlers(3, String.class, String[].class)
                .expectHandlers(1, String.class, String[].class, String[].class)
                .expectHandlers(6, String[].class)
                .expectHandlers(3, String[].class, String[].class)
                .expectHandlers(2, Object.class)
                .expectHandlers(2, String.class, Object.class)
                .expectHandlers(2, String.class, Object[].class)
                ;
        validator.check(listener);
    }

    @SuppressWarnings("unused")
    public class MultiMessageListener1 {

        @Handler public void handleString1(String s) {}
        @Handler public void handleString2(String s, String s1) {}
        @Handler public void handleString3(String s, String s1, String s2) {}

        @Handler public void handleStringN(String... s1) {}
        @Handler public void handleStringArray(String[] s1) {}

        @Handler public void handleStringN(Object... s1) {}
        @Handler public void handleStringArray(Object[] s1) {}

<<<<<<< HEAD
        @Handler public void handleString1plusN(String s, String... s1) {}
        @Handler public void handleString1plusN(String s, Object... s1) {}
=======
        // narrow to integer
        @Override
        @Handler
        @Enveloped(messages = Integer.class)
        public void handleEnveloped2(MessageEnvelope o) {
>>>>>>> 7f48f9ee

        @Handler public void handleString2plusN(String s, String s1, String... s2) {}
        @Handler public void handleString2plusN(String s, Object s1, String... s2) {}

        @Handler public void handleStringXplus1(String[] s, String s1) {}

        @Handler public void handleStringXplusN(String[] s, String... s1) {}
        @Handler public void handleStringXplusN(String[] s, Object... s1) {}

        @Handler public void handleStringXplus1plusN(String[] s, String s1, String... s2) {}
        @Handler public void handleStringXplus1plusN(String[] s, String s1, Object... o) {}

        @Handler public void handleStringXplus1plusN(String[] s, Object o, Object... o1) {}

    }
}<|MERGE_RESOLUTION|>--- conflicted
+++ resolved
@@ -1,10 +1,5 @@
 package net.engio.mbassy;
 
-<<<<<<< HEAD
-=======
-import static net.engio.mbassy.listener.MessageListener.ForMessage;
-
->>>>>>> 7f48f9ee
 import java.io.BufferedReader;
 import java.util.Arrays;
 import java.util.HashMap;
@@ -12,22 +7,11 @@
 import java.util.List;
 import java.util.Map;
 
-<<<<<<< HEAD
 import net.engio.mbassy.annotations.Handler;
 import net.engio.mbassy.common.AssertSupport;
 import net.engio.mbassy.listener.MessageHandler;
 import net.engio.mbassy.listener.MessageListener;
 import net.engio.mbassy.listener.MetadataReader;
-=======
-import net.engio.mbassy.common.AssertSupport;
-import net.engio.mbassy.common.IPredicate;
-import net.engio.mbassy.listener.Enveloped;
-import net.engio.mbassy.listener.Handler;
-import net.engio.mbassy.listener.MessageHandler;
-import net.engio.mbassy.listener.MessageListener;
-import net.engio.mbassy.listener.MetadataReader;
-import net.engio.mbassy.subscription.MessageEnvelope;
->>>>>>> 7f48f9ee
 
 import org.junit.Test;
 
@@ -42,11 +26,7 @@
 
     @Test
     public void testListenerWithoutInheritance() {
-<<<<<<< HEAD
         MessageListener listener = this.reader.getMessageListener(MessageListener1.class);
-=======
-        MessageListener<MessageListener1> listener = this.reader.getMessageListener(MessageListener1.class);
->>>>>>> 7f48f9ee
         ListenerValidator validator = new ListenerValidator()
                 .expectHandlers(2, String.class)
                 .expectHandlers(2, Object.class)
@@ -65,11 +45,7 @@
 
     @Test
     public void testListenerWithInheritance() {
-<<<<<<< HEAD
         MessageListener listener = this.reader.getMessageListener(MessageListener2.class);
-=======
-        MessageListener<MessageListener2> listener = this.reader.getMessageListener(MessageListener2.class);
->>>>>>> 7f48f9ee
         ListenerValidator validator = new ListenerValidator()
                 .expectHandlers(2, String.class)
                 .expectHandlers(2, Object.class)
@@ -79,11 +55,7 @@
 
     @Test
     public void testListenerWithInheritanceOverriding() {
-<<<<<<< HEAD
         MessageListener listener = this.reader.getMessageListener(MessageListener3.class);
-=======
-        MessageListener<MessageListener3> listener = this.reader.getMessageListener(MessageListener3.class);
->>>>>>> 7f48f9ee
 
         ListenerValidator validator = new ListenerValidator()
                 .expectHandlers(0, String.class)
@@ -92,7 +64,6 @@
         validator.check(listener);
     }
 
-<<<<<<< HEAD
     public static class NClasses {
         final Class<?>[] messageTypes;
 
@@ -103,32 +74,6 @@
         public NClasses(Class<?>... messageTypes) {
             this.messageTypes = messageTypes;
         }
-=======
-    @Test
-    public void testEnveloped() {
-        MessageListener<EnvelopedListener> listener = this.reader.getMessageListener(EnvelopedListener.class);
-        ListenerValidator validator = new ListenerValidator()
-                .expectHandlers(1, String.class)
-                .expectHandlers(2, Integer.class)
-                .expectHandlers(2, Long.class)
-                .expectHandlers(1, Double.class)
-                .expectHandlers(1, Number.class)
-                .expectHandlers(0, List.class);
-        validator.check(listener);
-    }
-
-    @Test
-    public void testEnvelopedSubclass() {
-        MessageListener<EnvelopedListenerSubclass> listener = this.reader.getMessageListener(EnvelopedListenerSubclass.class);
-        ListenerValidator validator = new ListenerValidator()
-                .expectHandlers(1, String.class)
-                .expectHandlers(2, Integer.class)
-                .expectHandlers(1, Long.class)
-                .expectHandlers(0, Double.class)
-                .expectHandlers(0, Number.class);
-        validator.check(listener);
-    }
->>>>>>> 7f48f9ee
 
         @Override
         public int hashCode() {
@@ -163,7 +108,6 @@
         public ListenerValidator expectHandlers(Integer count, Class<?> requiredMessageType) {
             NClasses nClasses = new NClasses(requiredMessageType);
 
-<<<<<<< HEAD
             this.handlers.put(nClasses, count);
             return this;
         }
@@ -172,15 +116,10 @@
             NClasses nClasses = new NClasses(messageTypes);
 
             this.handlers.put(nClasses, count);
-=======
-        public ListenerValidator expectHandlers(Integer count, Class<?> messageType){
-            this.handlers.put(messageType, count);
->>>>>>> 7f48f9ee
             return this;
         }
 
         public void check(MessageListener listener){
-<<<<<<< HEAD
             for (Map.Entry<NClasses, Integer> expectedHandler: this.handlers.entrySet()) {
                 NClasses key = expectedHandler.getKey();
                 List<MessageHandler> handlers2 = getHandlers(listener, key.messageTypes);
@@ -192,18 +131,6 @@
                     assertFalse(!handlers2.isEmpty());
                 }
                 assertEquals(expectedHandler.getValue(), handlers2.size());
-=======
-            for(Map.Entry<Class<?>, Integer> expectedHandler: this.handlers.entrySet()){
-                Class<?> key = expectedHandler.getKey();
-
-                if(expectedHandler.getValue() > 0){
-                    assertTrue(!getHandlers(listener, ForMessage(key)).isEmpty());
-                }
-                else{
-                    assertFalse(!getHandlers(listener, ForMessage(key)).isEmpty());
-                }
-                assertEquals(expectedHandler.getValue(), getHandlers(listener, ForMessage(key)).size());
->>>>>>> 7f48f9ee
             }
         }
 
@@ -219,16 +146,6 @@
         }
     }
 
-    public List<MessageHandler> getHandlers(MessageListener<MessageHandler> listener, IPredicate<MessageHandler> filter) {
-        List<MessageHandler> matching = new LinkedList<MessageHandler>();
-        for (MessageHandler handler : listener.getHandlers()) {
-            if (filter.apply(handler)) {
-                matching.add(handler);
-            }
-        }
-        return matching;
-    }
-
     // a simple event listener
     @SuppressWarnings("unused")
     public class MessageListener1 {
@@ -310,16 +227,8 @@
         @Handler public void handleStringN(Object... s1) {}
         @Handler public void handleStringArray(Object[] s1) {}
 
-<<<<<<< HEAD
         @Handler public void handleString1plusN(String s, String... s1) {}
         @Handler public void handleString1plusN(String s, Object... s1) {}
-=======
-        // narrow to integer
-        @Override
-        @Handler
-        @Enveloped(messages = Integer.class)
-        public void handleEnveloped2(MessageEnvelope o) {
->>>>>>> 7f48f9ee
 
         @Handler public void handleString2plusN(String s, String s1, String... s2) {}
         @Handler public void handleString2plusN(String s, Object s1, String... s2) {}
