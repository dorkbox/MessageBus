--- conflicted
+++ resolved
@@ -5,11 +5,7 @@
 import net.engio.mbassy.subscription.MessageEnvelope;
 
 import java.lang.reflect.Method;
-<<<<<<< HEAD
 import java.util.ArrayList;
-=======
-import java.util.Collection;
->>>>>>> fda940c2
 import java.util.HashMap;
 import java.util.LinkedList;
 import java.util.List;
@@ -63,21 +59,16 @@
     public MessageListener getMessageListener(Class target) {
         MessageListener listenerMetadata = new MessageListener(target);
         // get all handlers (this will include all (inherited) methods directly annotated using @Handler)
-<<<<<<< HEAD
         Method[] allHandlers = ReflectionUtils.getMethods(AllMessageHandlers, target);
         final int length = allHandlers.length;
-
-=======
-        Collection<Method> allHandlers = ReflectionUtils.getMethods(AllMessageHandlers, target);
->>>>>>> fda940c2
-        // retain only those that are at the bottom of their respective class hierarchy (deepest overriding method)
-        List<Method> bottomMostHandlers = new ArrayList<Method>(length);
 
         Method handler;
         for (int i = 0; i < length; i++) {
             handler = allHandlers[i];
 
+            // retain only those that are at the bottom of their respective class hierarchy (deepest overriding method)
             if (!ReflectionUtils.containsOverridingMethod(allHandlers, handler)) {
+
                 // for each handler there will be no overriding method that specifies @Handler annotation
                 // but an overriding method does inherit the listener configuration of the overwritten method
 
