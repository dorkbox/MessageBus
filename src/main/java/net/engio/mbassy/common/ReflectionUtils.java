package net.engio.mbassy.common;

import java.lang.annotation.Annotation;
import java.lang.reflect.AnnotatedElement;
import java.lang.reflect.Method;
<<<<<<< HEAD
import java.util.ArrayList;
=======
import java.util.ArrayDeque;
>>>>>>> fda940c2
import java.util.Collection;
import java.util.HashSet;
import java.util.LinkedList;
import java.util.List;
import java.util.Queue;
import java.util.Set;

/**
 * @author bennidi
 *         Date: 2/16/12
 *         Time: 12:14 PM
 */
public class ReflectionUtils
{

<<<<<<< HEAD
    public static Method[] getMethods(IPredicate<Method> condition, Class<?> target) {
        ArrayList<Method> methods = new ArrayList<Method>();

        getMethods(condition, target, methods);

        final Method[] array = new Method[methods.size()];
        methods.toArray(array);
        return array;
    }


    public static void getMethods(IPredicate<Method> condition, Class<?> target, ArrayList<Method> methods) {
        try {
            for ( Method method : target.getDeclaredMethods() ) {
                if ( condition.apply( method ) ) {
                    methods.add( method );
                }
            }
        }
        catch ( Exception e ) {
            //nop
        }
        if ( !target.equals( Object.class ) ) {
            getMethods(condition, target.getSuperclass(), methods);
        }
    }

    /**
    * Traverses the class hierarchy upwards, starting at the given subclass, looking
    * for an override of the given methods -> finds the bottom most override of the given
    * method if any exists
    *
    * @param overridingMethod
    * @param subclass
    */
    public static Method getOverridingMethod( final Method overridingMethod, final Class subclass ) {
        Class current = subclass;
        while ( !current.equals( overridingMethod.getDeclaringClass() ) ) {
            try {
                return current.getDeclaredMethod( overridingMethod.getName(), overridingMethod.getParameterTypes() );
            }
            catch ( NoSuchMethodException e ) {
                current = current.getSuperclass();
            }
        }
        return null;
    }
=======
    public static Collection<Method> getMethods( IPredicate<Method> condition, Class<?> target ) {
        Collection<Method> methods = new ArrayDeque<Method>();
        getMethods(condition, target, methods);
        return methods;
    }

    private static void getMethods( IPredicate<Method> condition, Class<?> target, Collection<Method> methods ) {
		try {
			for ( Method method : target.getDeclaredMethods() ) {
				if ( condition.apply( method ) ) {
					methods.add( method );
				}
			}
		}
		catch ( Exception e ) {
			//nop
		}
		if ( !target.equals( Object.class ) ) {
            getMethods( condition, target.getSuperclass(), methods );
		}
	}

	/**
	 * Traverses the class hierarchy upwards, starting at the given subclass, looking
	 * for an override of the given methods -> finds the bottom most override of the given
	 * method if any exists
	 *
	 * @param overridingMethod
	 * @param subclass
	 */
	public static Method getOverridingMethod( final Method overridingMethod, final Class subclass ) {
		Class current = subclass;
		while ( !current.equals( overridingMethod.getDeclaringClass() ) ) {
			try {
				return current.getDeclaredMethod( overridingMethod.getName(), overridingMethod.getParameterTypes() );
			}
			catch ( NoSuchMethodException e ) {
				current = current.getSuperclass();
			}
		}
		return null;
	}
>>>>>>> fda940c2

    /**
     * Collect all directly and indirectly related super types (classes and interfaces) of
     * a given class.
     *
     * @param from The root class to start with
     * @return A set of classes, each representing a super type of the root class
     */
<<<<<<< HEAD
    public static Class[] getSuperTypes(Class from) {
        ArrayList<Class> superclasses = new ArrayList<Class>();

        collectInterfaces( from, superclasses );
        while ( !from.equals( Object.class ) && !from.isInterface() ) {
            superclasses.add( from.getSuperclass() );
            from = from.getSuperclass();
            collectInterfaces( from, superclasses );
        }

        final Class[] classes = new Class[superclasses.size()];
        superclasses.toArray(classes);
        return classes;
    }

    public static void collectInterfaces( Class from, Collection<Class> accumulator ) {
        for ( Class intface : from.getInterfaces() ) {
            accumulator.add( intface );
            collectInterfaces( intface, accumulator );
        }
    }

    public static boolean containsOverridingMethod( final Method[] allMethods, final Method methodToCheck ) {
        final int length = allMethods.length;
        Method method;
        for (int i = 0; i < length; i++) {
            method = allMethods[i];

            if ( isOverriddenBy( methodToCheck, method ) ) {
                return true;
            }
        }
        return false;
    }



    /**
    * Searches for an Annotation of the given type on the class.  Supports meta annotations.
    *
    * @param from AnnotatedElement (class, method...)
    * @param annotationType Annotation class to look for.
    * @param <A> Class of annotation type
    * @return Annotation instance or null
    */
    private static <A extends Annotation> A getAnnotation( AnnotatedElement from, Class<A> annotationType, Set<AnnotatedElement> visited) {
        if( visited.contains(from) ) return null;
=======
	public static Set<Class> getSuperTypes(Class from) {
		Set<Class> superclasses = new HashSet<Class>();
		collectInterfaces( from, superclasses );
		while ( !from.equals( Object.class ) && !from.isInterface() ) {
			superclasses.add( from.getSuperclass() );
			from = from.getSuperclass();
			collectInterfaces( from, superclasses );
		}
		return superclasses;
	}

	public static void collectInterfaces( Class from, Set<Class> accumulator ) {
		for ( Class intface : from.getInterfaces() ) {
			accumulator.add( intface );
			collectInterfaces( intface, accumulator );
		}
	}

    public static boolean containsOverridingMethod( final Collection<Method> allMethods, final Method methodToCheck ) {
		for ( Method method : allMethods ) {
			if ( isOverriddenBy( methodToCheck, method ) ) {
				return true;
			}
		}
		return false;
	}



	/**
	 * Searches for an Annotation of the given type on the class.  Supports meta annotations.
	 *
	 * @param from AnnotatedElement (class, method...)
	 * @param annotationType Annotation class to look for.
	 * @param <A> Class of annotation type
	 * @return Annotation instance or null
	 */
	private static <A extends Annotation> A getAnnotation( AnnotatedElement from, Class<A> annotationType, Set<AnnotatedElement> visited) {
		if( visited.contains(from) ) return null;
>>>>>>> fda940c2
        visited.add(from);
        A ann = from.getAnnotation( annotationType );
        if( ann != null) return ann;
        for ( Annotation metaAnn : from.getAnnotations() ) {
            ann = getAnnotation(metaAnn.annotationType(), annotationType, visited);
            if ( ann != null ) {
                return ann;
            }
        }
        return null;
    }

    public static <A extends Annotation> A getAnnotation( AnnotatedElement from, Class<A> annotationType){
       return getAnnotation(from, annotationType, new HashSet<AnnotatedElement>());
    }

    private static boolean isOverriddenBy( Method superclassMethod, Method subclassMethod ) {
        // if the declaring classes are the same or the subclass method is not defined in the subclass
        // hierarchy of the given superclass method or the method names are not the same then
        // subclassMethod does not override superclassMethod
        if ( superclassMethod.getDeclaringClass().equals(subclassMethod.getDeclaringClass() )
                || !superclassMethod.getDeclaringClass().isAssignableFrom( subclassMethod.getDeclaringClass() )
                || !superclassMethod.getName().equals(subclassMethod.getName())) {
            return false;
        }

        Class[] superClassMethodParameters = superclassMethod.getParameterTypes();
        Class[] subClassMethodParameters = subclassMethod.getParameterTypes();
        // method must specify the same number of parameters
        //the parameters must occur in the exact same order
        for ( int i = 0; i < subClassMethodParameters.length; i++ ) {
            if ( !superClassMethodParameters[i].equals( subClassMethodParameters[i] ) ) {
                return false;
            }
        }
        return true;
    }

}<|MERGE_RESOLUTION|>--- conflicted
+++ resolved
@@ -3,16 +3,9 @@
 import java.lang.annotation.Annotation;
 import java.lang.reflect.AnnotatedElement;
 import java.lang.reflect.Method;
-<<<<<<< HEAD
 import java.util.ArrayList;
-=======
-import java.util.ArrayDeque;
->>>>>>> fda940c2
 import java.util.Collection;
 import java.util.HashSet;
-import java.util.LinkedList;
-import java.util.List;
-import java.util.Queue;
 import java.util.Set;
 
 /**
@@ -22,8 +15,6 @@
  */
 public class ReflectionUtils
 {
-
-<<<<<<< HEAD
     public static Method[] getMethods(IPredicate<Method> condition, Class<?> target) {
         ArrayList<Method> methods = new ArrayList<Method>();
 
@@ -33,7 +24,6 @@
         methods.toArray(array);
         return array;
     }
-
 
     public static void getMethods(IPredicate<Method> condition, Class<?> target, ArrayList<Method> methods) {
         try {
@@ -50,7 +40,7 @@
             getMethods(condition, target.getSuperclass(), methods);
         }
     }
-
+    
     /**
     * Traverses the class hierarchy upwards, starting at the given subclass, looking
     * for an override of the given methods -> finds the bottom most override of the given
@@ -71,50 +61,6 @@
         }
         return null;
     }
-=======
-    public static Collection<Method> getMethods( IPredicate<Method> condition, Class<?> target ) {
-        Collection<Method> methods = new ArrayDeque<Method>();
-        getMethods(condition, target, methods);
-        return methods;
-    }
-
-    private static void getMethods( IPredicate<Method> condition, Class<?> target, Collection<Method> methods ) {
-		try {
-			for ( Method method : target.getDeclaredMethods() ) {
-				if ( condition.apply( method ) ) {
-					methods.add( method );
-				}
-			}
-		}
-		catch ( Exception e ) {
-			//nop
-		}
-		if ( !target.equals( Object.class ) ) {
-            getMethods( condition, target.getSuperclass(), methods );
-		}
-	}
-
-	/**
-	 * Traverses the class hierarchy upwards, starting at the given subclass, looking
-	 * for an override of the given methods -> finds the bottom most override of the given
-	 * method if any exists
-	 *
-	 * @param overridingMethod
-	 * @param subclass
-	 */
-	public static Method getOverridingMethod( final Method overridingMethod, final Class subclass ) {
-		Class current = subclass;
-		while ( !current.equals( overridingMethod.getDeclaringClass() ) ) {
-			try {
-				return current.getDeclaredMethod( overridingMethod.getName(), overridingMethod.getParameterTypes() );
-			}
-			catch ( NoSuchMethodException e ) {
-				current = current.getSuperclass();
-			}
-		}
-		return null;
-	}
->>>>>>> fda940c2
 
     /**
      * Collect all directly and indirectly related super types (classes and interfaces) of
@@ -123,7 +69,6 @@
      * @param from The root class to start with
      * @return A set of classes, each representing a super type of the root class
      */
-<<<<<<< HEAD
     public static Class[] getSuperTypes(Class from) {
         ArrayList<Class> superclasses = new ArrayList<Class>();
 
@@ -171,47 +116,6 @@
     */
     private static <A extends Annotation> A getAnnotation( AnnotatedElement from, Class<A> annotationType, Set<AnnotatedElement> visited) {
         if( visited.contains(from) ) return null;
-=======
-	public static Set<Class> getSuperTypes(Class from) {
-		Set<Class> superclasses = new HashSet<Class>();
-		collectInterfaces( from, superclasses );
-		while ( !from.equals( Object.class ) && !from.isInterface() ) {
-			superclasses.add( from.getSuperclass() );
-			from = from.getSuperclass();
-			collectInterfaces( from, superclasses );
-		}
-		return superclasses;
-	}
-
-	public static void collectInterfaces( Class from, Set<Class> accumulator ) {
-		for ( Class intface : from.getInterfaces() ) {
-			accumulator.add( intface );
-			collectInterfaces( intface, accumulator );
-		}
-	}
-
-    public static boolean containsOverridingMethod( final Collection<Method> allMethods, final Method methodToCheck ) {
-		for ( Method method : allMethods ) {
-			if ( isOverriddenBy( methodToCheck, method ) ) {
-				return true;
-			}
-		}
-		return false;
-	}
-
-
-
-	/**
-	 * Searches for an Annotation of the given type on the class.  Supports meta annotations.
-	 *
-	 * @param from AnnotatedElement (class, method...)
-	 * @param annotationType Annotation class to look for.
-	 * @param <A> Class of annotation type
-	 * @return Annotation instance or null
-	 */
-	private static <A extends Annotation> A getAnnotation( AnnotatedElement from, Class<A> annotationType, Set<AnnotatedElement> visited) {
-		if( visited.contains(from) ) return null;
->>>>>>> fda940c2
         visited.add(from);
         A ann = from.getAnnotation( annotationType );
         if( ann != null) return ann;
